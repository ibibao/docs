--- conflicted
+++ resolved
@@ -10,19 +10,11 @@
 ## Accounts & Transactions
 NEAR's account system is very powerful and differs substantially from other blockchains, like Bitcoin or Ethereum. Instead of identifying users by their public/private key pairs, it defines accounts as first-class entities. This has a few important implications:
 - Instead of public keys, users can use readable account names.
-<<<<<<< HEAD
-- Multiple key pairs with [different permissions](https://docs.near.orgconcepts/basics/accounts/access-keys) can be used. This provides a better security model for users, since loss of one key pair doesn’t compromise an entire account and has a quite limited impact.
+- Multiple key pairs with [different permissions](../basics/accounts/access-keys.md) can be used. This provides a better security model for users, since loss of one key pair doesn’t compromise an entire account and has a quite limited impact.
 - Hierarchical accounts structure is supported. This is useful if we want to manage multiple smart contracts under one parent account.
 - Accounts/public keys are created using transactions, since they are stored on the blockchain.
 
-More information on NEAR accounts can be [found in the docs](https://docs.near.orgconcepts/basics/accounts/model). 
-=======
-- Multiple key pairs with [different permissions](/concepts/basics/account#access-keys) can be used. This provides a better security model for users, since loss of one key pair doesn’t compromise an entire account and has a quite limited impact.
-- Hierarchical accounts structure is supported. This is useful if we want to manage multiple smart contracts under one parent account.
-- Accounts/public keys are created using transactions, since they are stored on the blockchain.
-
-More information on NEAR accounts can be [found in the docs](/concepts/basics/account). 
->>>>>>> 6e5844db
+More information on NEAR accounts can be [found in the docs](../basics/accounts/introduction.md). 
 
 
 But an account by itself won’t get us anywhere, its [transactions](../basics/transactions/overview.md) that make things happen. In NEAR, we have only one transaction type, but the transaction itself may have different actions included. For most practical purposes, transactions will have a single action included, so for simplicity we’ll use “action” and “transaction” terms interchangeably further down the road. Each transaction always has sender and receiver accounts (and it is cryptographically signed by the sender’s key). The following transaction (action) types are supported:
