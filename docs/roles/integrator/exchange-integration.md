--- conflicted
+++ resolved
@@ -1970,47 +1970,7 @@
   as the height of the block.
 
 ## Running an Archival Node
-<<<<<<< HEAD
-
-- Setting up an archival node is the same as a [regular node](/docs/develop/node/running-a-node), but modifying your `config.json` by changing `archive` to `true` and specifying `tracked_shards`. Please make sure that the node is stopped while changing the config.
-
-The config should contain the following fields, currently NEAR testnet and mainnet have only 1 (zero indexed) shard and that shard is tracked.
-
-```
-{
-  ...
-  "archive": true,
-  "tracked_shards": [0],
-  ...
-}
-```
-
-In the future there will be the possibility to track different or multiple shards.
-
-- Once the config has been changed you can restart the node. It will start syncing new archival data. If you want the full archival history you can simply delete the data dir and start the node from scratch syncing full history. To speed up this process you can use one of the latest backups containing the data directory snapshot which can be copied under the near home dir (default: ~/.near/data).
-
-All the backups can be downloaded from the public S3 bucket which contains the latest daily snapshots:
-
-| Network | URL                                                                                         |
-|---------|---------------------------------------------------------------------------------------------|
-| Mainnet | https://near-protocol-public.s3.ca-central-1.amazonaws.com/backups/mainnet/archive/data.tar |
-| Testnet | https://near-protocol-public.s3.ca-central-1.amazonaws.com/backups/testnet/archive/data.tar |
-
----
-
-### Steps to start an archival node
-
-Make sure [nearup](https://github.com/near/nearup) is installed.
-
-1. `wget -b https://near-protocol-public.s3.ca-central-1.amazonaws.com/backups/{testnet|mainnet}/archive/data.tar`
-2. `nearup run testnet`
-3. Wait until initialization finishes, use `nearup logs --follow`
-4. `nearup stop`
-5. `tar -xvf data.tar -C ~/.near/testnet/data`
-6. `nearup run testnet` - should start syncing headers at ~97%
-=======
 Please refer to configuration changes required in `config.json` for archival node by referring to the documentation on [Run an Archival Node](/docs/develop/node/archival/run-archival-node).
->>>>>>> 0316b03d
 
 ## Staking and Delegation
 
