# Table of contents

* [Overview](README.md)
<<<<<<< HEAD
=======
* [Apply for the Beta Program now!](https://nearprotocol.com/beta/)
>>>>>>> f62867b5
* [Prerequisites](prerequisites/README.md)
  * [Smart Contract Basics](prerequisites/the_basics.md)
  * [Writing Smart Contracts in Typescript](prerequisites/language-typescript.md)
* [Quick Start](quick-start/README.md)
  * [Creating a NEAR Account](quick-start/create-a-near-account.md)
  * [NEAR Studio IDE](quick-start/near-studio-ide.md)
  * [Local Development](quick-start/local-development.md)
  * [NEAR Project File Structure](quick-start/file-structure.md)
* [Working with Smart Contracts](working-smart-contracts/README.md)
  * [Writing Contracts](working-smart-contracts/writing-contracts.md)
  * [Calling Contracts](working-smart-contracts/calling-contracts.md)
* [Tutorials](tutorials/README.md)
  * [Hello World from scratch](tutorials/hello-world-from-scratch.md)
  * [Zero to Hero: Writing an Oracle](tutorials/zero-to-hero.md)
  * [How to issue your own token \(ERC-20\)](tutorials/token.md)
  * [How to write contracts that talk to each other](tutorials/how-to-write-contracts-that-talk-to-each-other.md)
* [Running a node](running-a-node.md)

## API Documentation

* [NEARlib.js](api-documentation/nearlib.md)
* [RPC](api-documentation/rpc.md)
* [Rust Bindings](api-documentation/rust-bindgen.md)
* [TypeScript Runtime](api-documentation/runtime-ts/README.md)
  * [Modules](api-documentation/runtime-ts/modules/README.md)
    * [Collections](api-documentation/runtime-ts/classes/collections/README.md)
      * [Map](api-documentation/runtime-ts/classes/collections/map.md)
      * [Deque](api-documentation/runtime-ts/classes/collections/deque.md)
      * [Vector](api-documentation/runtime-ts/classes/collections/vector.md)
      * [TopN](api-documentation/runtime-ts/classes/collections/topn.md)
    * [Base64](api-documentation/runtime-ts/modules/base64.md)
    * [Utility module: near](api-documentation/runtime-ts/modules/utility-module-near.md)
  * [Classes](api-documentation/runtime-ts/classes/README.md)
    * [Collections](api-documentation/runtime-ts/classes/collections/README.md)
      * [Map](api-documentation/runtime-ts/classes/collections/map.md)
      * [Deque](api-documentation/runtime-ts/classes/collections/deque.md)
      * [Vector](api-documentation/runtime-ts/classes/collections/vector.md)
      * [TopN](api-documentation/runtime-ts/classes/collections/topn.md)
    * [Context](api-documentation/runtime-ts/classes/context.md)
    * [MapEntry](api-documentation/runtime-ts/classes/mapentry.md)
    * [ContractPromise ContractPromiseResult](api-documentation/runtime-ts/classes/contractpromise-contractpromiseresult.md)
    * [Storage](api-documentation/runtime-ts/classes/storage.md)

## Contribution

* [Contribution Guidelines](contribution/contribution/README.md)
  * [NEARCore](contribution/contribution/nearcore.md)
* [Github](https://github.com/nearprotocol)
* [Discord](https://discordapp.com/invite/gBtUFKR)

## Hackathon

* [Hackathon Startup Guide \(10 min\)](hackathon/hackathon-startup-guide-10-min.md)
<|MERGE_RESOLUTION|>--- conflicted
+++ resolved
@@ -1,10 +1,7 @@
 # Table of contents
 
 * [Overview](README.md)
-<<<<<<< HEAD
-=======
 * [Apply for the Beta Program now!](https://nearprotocol.com/beta/)
->>>>>>> f62867b5
 * [Prerequisites](prerequisites/README.md)
   * [Smart Contract Basics](prerequisites/the_basics.md)
   * [Writing Smart Contracts in Typescript](prerequisites/language-typescript.md)
