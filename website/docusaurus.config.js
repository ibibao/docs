--- conflicted
+++ resolved
@@ -11,10 +11,6 @@
     "https://use.fontawesome.com/221fd444f5.js",
     "/js/copy-code-button.js",
     "/js/mixpanel.js",
-<<<<<<< HEAD
-    //    "/js/hotjar.js",
-=======
->>>>>>> b8c56afa
   ],
   stylesheets: [
     "https://fonts.googleapis.com/css2?family=Inter:wght@400;600;900&family=Source+Code+Pro:ital,wght@0,400;0,600;1,400;1,600&display=swap",
@@ -159,12 +155,8 @@
   },
   i18n: {
     defaultLocale: "en",
-<<<<<<< HEAD
-    locales: ["en", "vi", "zh-CN"],
-=======
     locales: ["en"],
 //    locales: ["en", "vi", "zh-CN"],
->>>>>>> b8c56afa
     localeConfigs: {
       "zh-CN": {
         label: "简体中文",
